from typing import Any

import numpy as np
import torch
from acados_template.acados_ocp_iterate import (
    AcadosOcpFlattenedBatchIterate,
    AcadosOcpFlattenedIterate,
    AcadosOcpIterate,
)
from torch.utils._pytree import tree_map_only
from torch.utils.data._utils.collate import default_collate_fn_map

from leap_c.mpc import MpcParameter


def safe_collate_possible_nones(
    field_data: list[None] | list[np.ndarray],
) -> None | np.ndarray:
    """Checks whether the given list contains only Nones or only non-Nones.
    If it contains only Nones, it returns None, otherwise it uses np.stack on the given list.
    If a mixture of Nones and non-Nones is detected, a ValueError is raised."""
    any_none = False
    all_none = True
    for data in field_data:
        if data is None:
            any_none = True
        else:
            all_none = False
        if any_none and not all_none:
            raise ValueError("All or none of the data must be None.")
    if all_none:
        return None
    else:
        return np.stack(field_data, axis=0)  # type:ignore

<<<<<<< HEAD
def _collate_mpc_param_fn(batch, *, collate_fn_map=None):
=======

def _mpcparam_fn(batch, *, collate_fn_map=None):
>>>>>>> b08b524c
    # Collate MPCParameters by stacking the p_global and p_stagewise parts, but do not convert them to tensors.

    glob_data = [x.p_global for x in batch]
    stag_data = [x.p_stagewise for x in batch]
    idx_data = [x.p_stagewise_sparse_idx for x in batch]

    return MpcParameter(
        p_global=safe_collate_possible_nones(glob_data),
        p_stagewise=safe_collate_possible_nones(stag_data),
        p_stagewise_sparse_idx=safe_collate_possible_nones(idx_data),
    )

<<<<<<< HEAD
def _collate_acados_flattened_iterate_fn(batch, *, collate_fn_map=None):
=======

def _acados_flattened_iterate_fn(batch, *, collate_fn_map=None):
>>>>>>> b08b524c
    return AcadosOcpFlattenedBatchIterate(
        x=np.stack([x.x for x in batch], axis=0),
        u=np.stack([x.u for x in batch], axis=0),
        z=np.stack([x.z for x in batch], axis=0),
        sl=np.stack([x.sl for x in batch], axis=0),
        su=np.stack([x.su for x in batch], axis=0),
        pi=np.stack([x.pi for x in batch], axis=0),
        lam=np.stack([x.lam for x in batch], axis=0),
        N_batch=len(batch),
    )

<<<<<<< HEAD
def _collate_acados_iterate_fn(batch, *, collate_fn_map=None):
=======

def _acados_iterate_fn(batch, *, collate_fn_map=None):
>>>>>>> b08b524c
    # NOTE: Could also be a FlattenedBatchIterate (which has a parallelized set in the batch solver),
    # but this seems more intuitive. If the user wants to have a flattened batch iterate, he can
    # just put in AcadosOcpIterate.flatten into the buffer.
    return list(batch)


def create_collate_fn_map():
    """Create the collate function map for the collate function.
    By default, this is the default_collate_fn_map in torch.utils.data._utils.collate, with an additional
    rule for MpcParameter, AcadosOcpFlattenedIterate and AcadosOcpIterate."""
    custom_collate_map = default_collate_fn_map.copy()

    # NOTE: If MpcParameter should also be tensorified, you can turn mpcparam_fn off
    # and use the following code for handling the Nones
    # def none_fn(batch, *, collate_fn_map=None):
    #     # Collate nones into one none but throws an error if batch contains something else than none.
    #     if any(x is not None for x in batch):
    #         raise ValueError("None collate function can only collate Nones.")
    #     return None
    # custom_collate_map[type_(None)]=none_fn

    # Keeps MPCParameter as np.ndarray

    custom_collate_map[MpcParameter] = _collate_mpc_param_fn
    custom_collate_map[AcadosOcpFlattenedIterate] = _collate_acados_flattened_iterate_fn
    custom_collate_map[AcadosOcpIterate] = _collate_acados_iterate_fn

    return custom_collate_map


def pytree_tensor_to(pytree: Any, device: str, tensor_dtype: torch.dtype) -> Any:
    """Convert all tensors in the pytree to tensor_dtype and
    move them to device."""
    return tree_map_only(
        torch.Tensor,
        lambda t: t.to(device=device, dtype=tensor_dtype),
        pytree,
    )<|MERGE_RESOLUTION|>--- conflicted
+++ resolved
@@ -33,12 +33,7 @@
     else:
         return np.stack(field_data, axis=0)  # type:ignore
 
-<<<<<<< HEAD
 def _collate_mpc_param_fn(batch, *, collate_fn_map=None):
-=======
-
-def _mpcparam_fn(batch, *, collate_fn_map=None):
->>>>>>> b08b524c
     # Collate MPCParameters by stacking the p_global and p_stagewise parts, but do not convert them to tensors.
 
     glob_data = [x.p_global for x in batch]
@@ -51,12 +46,8 @@
         p_stagewise_sparse_idx=safe_collate_possible_nones(idx_data),
     )
 
-<<<<<<< HEAD
 def _collate_acados_flattened_iterate_fn(batch, *, collate_fn_map=None):
-=======
 
-def _acados_flattened_iterate_fn(batch, *, collate_fn_map=None):
->>>>>>> b08b524c
     return AcadosOcpFlattenedBatchIterate(
         x=np.stack([x.x for x in batch], axis=0),
         u=np.stack([x.u for x in batch], axis=0),
@@ -68,12 +59,8 @@
         N_batch=len(batch),
     )
 
-<<<<<<< HEAD
 def _collate_acados_iterate_fn(batch, *, collate_fn_map=None):
-=======
 
-def _acados_iterate_fn(batch, *, collate_fn_map=None):
->>>>>>> b08b524c
     # NOTE: Could also be a FlattenedBatchIterate (which has a parallelized set in the batch solver),
     # but this seems more intuitive. If the user wants to have a flattened batch iterate, he can
     # just put in AcadosOcpIterate.flatten into the buffer.
