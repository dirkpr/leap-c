from typing import Any

import numpy as np
import torch
from acados_template.acados_ocp_iterate import (
    AcadosOcpFlattenedBatchIterate,
    AcadosOcpFlattenedIterate,
)
from torch.utils._pytree import tree_map_only
from torch.utils.data._utils.collate import default_collate_fn_map

from leap_c.mpc import MpcParameter


def safe_collate_possible_nones(
    field_data: list[None] | list[np.ndarray],
) -> None | np.ndarray:
    """Checks whether the given list contains only Nones or only non-Nones.
    If it contains only Nones, it returns None, otherwise it uses np.stack on the given list.
    If a mixture of Nones and non-Nones is detected, a ValueError is raised."""
    any_none = False
    all_none = True
    for data in field_data:
        if data is None:
            any_none = True
        else:
            all_none = False
        if any_none and not all_none:
            raise ValueError("All or none of the data must be None.")
    if all_none:
        return None
    else:
        return np.stack(field_data, axis=0)  # type:ignore

def _collate_mpc_param_fn(batch, *, collate_fn_map=None):
    # Collate MPCParameters by stacking the p_global and p_stagewise parts, but do not convert them to tensors.

    glob_data = [x.p_global for x in batch]
    stag_data = [x.p_stagewise for x in batch]
    idx_data = [x.p_stagewise_sparse_idx for x in batch]

    return MpcParameter(
        p_global=safe_collate_possible_nones(glob_data),
        p_stagewise=safe_collate_possible_nones(stag_data),
        p_stagewise_sparse_idx=safe_collate_possible_nones(idx_data),
    )

def _collate_acados_flattened_iterate_fn(batch, *, collate_fn_map=None):

    return AcadosOcpFlattenedBatchIterate(
        x=np.stack([x.x for x in batch], axis=0),
        u=np.stack([x.u for x in batch], axis=0),
        z=np.stack([x.z for x in batch], axis=0),
        sl=np.stack([x.sl for x in batch], axis=0),
        su=np.stack([x.su for x in batch], axis=0),
        pi=np.stack([x.pi for x in batch], axis=0),
        lam=np.stack([x.lam for x in batch], axis=0),
        N_batch=len(batch),
    )

def _collate_acados_iterate_fn(batch, *, collate_fn_map=None):

    # NOTE: Could also be a FlattenedBatchIterate (which has a parallelized set in the batch solver),
    # but this seems more intuitive. If the user wants to have a flattened batch iterate, he can
    # just put in AcadosOcpIterate.flatten into the buffer.
    return list(batch)


def create_collate_fn_map():
    """Create the collate function map for the collate function.
    By default, this is the default_collate_fn_map in torch.utils.data._utils.collate, with an additional
    rule for MpcParameter and AcadosOcpFlattenedIterate."""
    custom_collate_map = default_collate_fn_map.copy()

    # NOTE: If MpcParameter should also be tensorified, you can turn mpcparam_fn off
    # and use the following code for handling the Nones
    # def none_fn(batch, *, collate_fn_map=None):
    #     # Collate nones into one none but throws an error if batch contains something else than none.
    #     if any(x is not None for x in batch):
    #         raise ValueError("None collate function can only collate Nones.")
    #     return None
    # custom_collate_map[type_(None)]=none_fn

<<<<<<< HEAD
    # Keeps MPCParameter as np.ndarray

    custom_collate_map[MpcParameter] = _collate_mpc_param_fn
    custom_collate_map[AcadosOcpFlattenedIterate] = _collate_acados_flattened_iterate_fn
    custom_collate_map[AcadosOcpIterate] = _collate_acados_iterate_fn
=======
    # Keeps MpcParameter as np.ndarray
    def mpcparam_fn(batch, *, collate_fn_map=None):
        # Collate MpcParameters by stacking the p_global and p_stagewise parts, but do not convert them to tensors.

        glob_data = [x.p_global for x in batch]
        stag_data = [x.p_stagewise for x in batch]
        idx_data = [x.p_stagewise_sparse_idx for x in batch]

        return MpcParameter(
            p_global=safe_collate_possible_nones(glob_data),
            p_stagewise=safe_collate_possible_nones(stag_data),
            p_stagewise_sparse_idx=safe_collate_possible_nones(idx_data),
        )

    def acados_flattened_iterate_fn(batch, *, collate_fn_map=None):
        return AcadosOcpFlattenedBatchIterate(
            x=np.stack([x.x for x in batch], axis=0),
            u=np.stack([x.u for x in batch], axis=0),
            z=np.stack([x.z for x in batch], axis=0),
            sl=np.stack([x.sl for x in batch], axis=0),
            su=np.stack([x.su for x in batch], axis=0),
            pi=np.stack([x.pi for x in batch], axis=0),
            lam=np.stack([x.lam for x in batch], axis=0),
            N_batch=len(batch),
        )

    custom_collate_map[MpcParameter] = mpcparam_fn
    custom_collate_map[AcadosOcpFlattenedIterate] = acados_flattened_iterate_fn
>>>>>>> eb91869f

    return custom_collate_map


def pytree_tensor_to(pytree: Any, device: str, tensor_dtype: torch.dtype) -> Any:
    """Convert all tensors in the pytree to tensor_dtype and
    move them to device."""
    return tree_map_only(
        torch.Tensor,
        lambda t: t.to(device=device, dtype=tensor_dtype),
        pytree,
    )<|MERGE_RESOLUTION|>--- conflicted
+++ resolved
@@ -81,42 +81,11 @@
     #     return None
     # custom_collate_map[type_(None)]=none_fn
 
-<<<<<<< HEAD
     # Keeps MPCParameter as np.ndarray
 
     custom_collate_map[MpcParameter] = _collate_mpc_param_fn
     custom_collate_map[AcadosOcpFlattenedIterate] = _collate_acados_flattened_iterate_fn
     custom_collate_map[AcadosOcpIterate] = _collate_acados_iterate_fn
-=======
-    # Keeps MpcParameter as np.ndarray
-    def mpcparam_fn(batch, *, collate_fn_map=None):
-        # Collate MpcParameters by stacking the p_global and p_stagewise parts, but do not convert them to tensors.
-
-        glob_data = [x.p_global for x in batch]
-        stag_data = [x.p_stagewise for x in batch]
-        idx_data = [x.p_stagewise_sparse_idx for x in batch]
-
-        return MpcParameter(
-            p_global=safe_collate_possible_nones(glob_data),
-            p_stagewise=safe_collate_possible_nones(stag_data),
-            p_stagewise_sparse_idx=safe_collate_possible_nones(idx_data),
-        )
-
-    def acados_flattened_iterate_fn(batch, *, collate_fn_map=None):
-        return AcadosOcpFlattenedBatchIterate(
-            x=np.stack([x.x for x in batch], axis=0),
-            u=np.stack([x.u for x in batch], axis=0),
-            z=np.stack([x.z for x in batch], axis=0),
-            sl=np.stack([x.sl for x in batch], axis=0),
-            su=np.stack([x.su for x in batch], axis=0),
-            pi=np.stack([x.pi for x in batch], axis=0),
-            lam=np.stack([x.lam for x in batch], axis=0),
-            N_batch=len(batch),
-        )
-
-    custom_collate_map[MpcParameter] = mpcparam_fn
-    custom_collate_map[AcadosOcpFlattenedIterate] = acados_flattened_iterate_fn
->>>>>>> eb91869f
 
     return custom_collate_map
 
