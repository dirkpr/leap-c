--- conflicted
+++ resolved
@@ -33,6 +33,7 @@
     else:
         return np.stack(field_data, axis=0)  # type:ignore
 
+
 def _mpcparam_fn(batch, *, collate_fn_map=None):
     # Collate MPCParameters by stacking the p_global and p_stagewise parts, but do not convert them to tensors.
 
@@ -46,6 +47,7 @@
         p_stagewise_sparse_idx=safe_collate_possible_nones(idx_data),
     )
 
+
 def _acados_flattened_iterate_fn(batch, *, collate_fn_map=None):
     return AcadosOcpFlattenedBatchIterate(
         x=np.stack([x.x for x in batch], axis=0),
@@ -57,6 +59,7 @@
         lam=np.stack([x.lam for x in batch], axis=0),
         N_batch=len(batch),
     )
+
 
 def _acados_iterate_fn(batch, *, collate_fn_map=None):
     # NOTE: Could also be a FlattenedBatchIterate (which has a parallelized set in the batch solver),
@@ -80,49 +83,11 @@
     #     return None
     # custom_collate_map[type_(None)]=none_fn
 
-<<<<<<< HEAD
     # Keeps MPCParameter as np.ndarray
 
     custom_collate_map[MpcParameter] = _mpcparam_fn
     custom_collate_map[AcadosOcpFlattenedIterate] = _acados_flattened_iterate_fn
     custom_collate_map[AcadosOcpIterate] = _acados_iterate_fn
-=======
-    # Keeps MpcParameter as np.ndarray
-    def mpcparam_fn(batch, *, collate_fn_map=None):
-        # Collate MpcParameters by stacking the p_global and p_stagewise parts, but do not convert them to tensors.
-
-        glob_data = [x.p_global for x in batch]
-        stag_data = [x.p_stagewise for x in batch]
-        idx_data = [x.p_stagewise_sparse_idx for x in batch]
-
-        return MpcParameter(
-            p_global=safe_collate_possible_nones(glob_data),
-            p_stagewise=safe_collate_possible_nones(stag_data),
-            p_stagewise_sparse_idx=safe_collate_possible_nones(idx_data),
-        )
-
-    def acados_flattened_iterate_fn(batch, *, collate_fn_map=None):
-        return AcadosOcpFlattenedBatchIterate(
-            x=np.stack([x.x for x in batch], axis=0),
-            u=np.stack([x.u for x in batch], axis=0),
-            z=np.stack([x.z for x in batch], axis=0),
-            sl=np.stack([x.sl for x in batch], axis=0),
-            su=np.stack([x.su for x in batch], axis=0),
-            pi=np.stack([x.pi for x in batch], axis=0),
-            lam=np.stack([x.lam for x in batch], axis=0),
-            N_batch=len(batch),
-        )
-
-    def acados_iterate_fn(batch, *, collate_fn_map=None):
-        # NOTE: Could also be a FlattenedBatchIterate (which has a parallelized set in the batch solver),
-        # but this seems more intuitive. If the user wants to have a flattened batch iterate, he can
-        # just put in AcadosOcpIterate.flatten into the buffer.
-        return list(batch)
-
-    custom_collate_map[MpcParameter] = mpcparam_fn
-    custom_collate_map[AcadosOcpFlattenedIterate] = acados_flattened_iterate_fn
-    custom_collate_map[AcadosOcpIterate] = acados_iterate_fn
->>>>>>> 942d50ea
 
     return custom_collate_map
 
