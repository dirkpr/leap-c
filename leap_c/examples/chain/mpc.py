--- conflicted
+++ resolved
@@ -237,11 +237,7 @@
     ocp.solver_options.qp_solver_ric_alg = 1
     ocp.solver_options.with_value_sens_wrt_params = True
     ocp.solver_options.with_solution_sens_wrt_params = True
-<<<<<<< HEAD
-    ocp.solver_options.tol = 1e-6  # Is default
-=======
     ocp.solver_options.with_batch_functionality = True
->>>>>>> 6785e7dd
     ocp.solver_options.qp_tol = 1e-7
 
 
