from pathlib import Path
from typing import Any

import casadi as ca
import gymnasium as gym
import matplotlib.pyplot as plt
import numpy as np
import torch
from acados_template import AcadosOcp
from env import StochasticThreeStateRcEnv, decompose_observation
from scipy.constants import convert_temperature
from util import transcribe_discrete_state_space

from leap_c.controller import ParameterizedController
from leap_c.examples.hvac.config import make_default_hvac_params
from leap_c.ocp.acados.parameters import AcadosParamManager, Parameter
from leap_c.ocp.acados.torch import AcadosDiffMpc


class HvacController(ParameterizedController):
    def __init__(
        self,
        params: tuple[Parameter, ...] | None = None,
        N_horizon: int = 96,  # 24 hours in 15 minutes time steps
        diff_mpc_kwargs: dict[str, Any] | None = None,
    ) -> None:
        super().__init__()
        self.params = params = params or make_default_hvac_params()
        self.param_manager = AcadosParamManager(
            params=self.params,
            N_horizon=N_horizon,
        )

        self.ocp = export_parametric_ocp(
            param_manager=self.param_manager,
            N_horizon=N_horizon,
        )
        self.diff_mpc = AcadosDiffMpc(self.ocp, **diff_mpc_kwargs)

    def forward(self, obs, param, ctx=None) -> tuple[Any, torch.Tensor]:
        # NOTE: obs includes datetime information,
        # which is why we cast elements to dtype np.float64
        x0 = torch.as_tensor(np.array(obs[:, 2:5], dtype=np.float64))
        p_global = torch.as_tensor(param, dtype=torch.float64).unsqueeze(0)

        lb, ub = set_temperature_limits(decompose_observation(obs)[-1])

        p_stagewise = self.param_manager.combine_parameter_values()

        ctx, u0, x, u, value = self.diff_mpc(
            x0,
<<<<<<< HEAD
            p_global=p_global,
=======
            p_global=p_global.unsqueeze(0),
>>>>>>> 522ccb6c
            p_stagewise=p_stagewise,
            ctx=ctx,
        )
        return ctx, u0

    def jacobian_action_param(self, ctx) -> np.ndarray:
        return self.diff_mpc.sensitivity(ctx, field_name="du0_dp_global")

    def param_space(self) -> gym.Space:
        lb, ub = self.param_manager.get_p_global_bounds()
        return gym.spaces.Box(low=lb, high=ub, dtype=np.float64)

    def default_param(self) -> np.ndarray:
        # TODO: Move cat.full().flatten() to AcadosParamManager
        return self.param_manager.p_global_values.cat.full().flatten()


def export_parametric_ocp(
    param_manager: AcadosParamManager,
    N_horizon: int,
    name: str = "hvac",
    x0: np.ndarray | None = None,
) -> AcadosOcp:
    """
    Export the HVAC OCP.

    Args:
        param_manager: The parameter manager containing the parameters for the OCP.
        N_horizon: Number of time steps in the horizon.
        name: Name of the OCP model.
        x0: Initial state. If None, a default value is used.

    Returns:
        AcadosOcp: The configured OCP object.
    """
    ocp = AcadosOcp()

    param_manager.assign_to_ocp(ocp)

    # Model
    ocp.model.name = name

    ocp.model.x = ca.vertcat(
        ca.SX.sym("Ti"),  # Indoor air temperature
        ca.SX.sym("Th"),  # Radiator temperature
        ca.SX.sym("Te"),  # Envelope temperature
    )

    ocp.model.u = ca.SX.sym("qh")  # Heat input to radiator

    Ad, Bd, Ed = transcribe_discrete_state_space(
        Ad=np.zeros((3, 3)),
        Bd=np.zeros((3, 1)),
        Ed=np.zeros((3, 2)),
        dt=900.0,  # 15 minutes in seconds
        params={
            key: param_manager.get(key)
            for key in [
                "Ch",
                "Ci",
                "Ce",
                "Rhi",
                "Rie",
                "Rea",
                "gAw",
            ]
        },
    )

    d = ca.vertcat(
        param_manager.get("Ta"),  # Ambient temperature
        param_manager.get("Phi_s"),  # Solar radiation
    )
    ocp.model.disc_dyn_expr = Ad @ ocp.model.x + Bd @ ocp.model.u + Ed @ d

    # Cost function
    ocp.cost.cost_type = "EXTERNAL"
    ocp.model.cost_expr_ext_cost = param_manager.get("price") * ocp.model.u

    # Constraints
    ocp.constraints.x0 = x0 or np.array(
        [convert_temperature(20.0, "celsius", "kelvin")] * 3
    )

    ocp.constraints.lbu = np.array([0.0])
    ocp.constraints.ubu = np.array([5000.0])  # [W]
    ocp.constraints.idxbu = np.array([0])

    # TODO: Use time-varying bounds for indoor temperature (relaxed during night)
    ocp.constraints.lbx = convert_temperature(np.array([17.0]), "celsius", "kelvin")
    ocp.constraints.ubx = convert_temperature(np.array([25.0]), "celsius", "kelvin")
    ocp.constraints.idxbx = np.array([0])

    ocp.constraints.idxsbx = np.array([0])
    ocp.cost.zl = 1e4 * np.ones((ocp.constraints.idxsbx.size,))
    ocp.cost.Zl = 1e4 * np.ones((ocp.constraints.idxsbx.size,))
    ocp.cost.zu = 1e4 * np.ones((ocp.constraints.idxsbx.size,))
    ocp.cost.Zu = 1e4 * np.ones((ocp.constraints.idxsbx.size,))

    # Solver options
    ocp.solver_options.tf = N_horizon
    ocp.solver_options.N_horizon = N_horizon
    ocp.solver_options.integrator_type = "DISCRETE"
    ocp.solver_options.nlp_solver_type = "SQP"
    ocp.solver_options.hessian_approx = "EXACT"
    ocp.solver_options.qp_solver = "PARTIAL_CONDENSING_HPIPM"

    return ocp


# def get_comfort_bounds(tuple[pd.datetime]


def set_temperature_limits(
    time: np.ndarray[np.datetime64],
    night_start_hour: int = 21,
    night_end_hour: int = 8,
) -> tuple[np.ndarray[np.float64], np.ndarray[np.float64]]:
    """Set temperature limits based on the time of day."""
    if len(time) == 0:
        raise ValueError("Time array cannot be empty")

    n_points = len(time)

    # Extract hours using numpy datetime operations
    hours = (time.astype("datetime64[h]") - time.astype("datetime64[D]")).astype(int)

    # Vectorized night detection
    night_idx = (hours >= night_start_hour) | (hours < night_end_hour)

    # Initialize and set values
    lb = np.where(night_idx, 15.0, 19.0)
    ub = np.where(night_idx, 21.0, 23.0)

    return lb, ub


if __name__ == "__main__":
    horizon_hours = 24
    N_horizon = horizon_hours * 4  # 4 time steps per hour
    env = StochasticThreeStateRcEnv(
        step_size=900.0,  # 15 minutes in seconds
        horizon_hours=24,
        enable_noise=True,
    )

    obs, _ = env.reset(
        state_0=np.array([convert_temperature(20.0, "celsius", "kelvin")] * 3)
    )

    x0 = torch.as_tensor(decompose_observation(obs)[2:5], dtype=torch.float64)

    param_manager = AcadosParamManager(
        params=make_default_hvac_params(),
        N_horizon=N_horizon,
    )

    Ta_forecast, solar_forecast, price_forecast, time = decompose_observation(obs)[5:]

    # TODO: Move this into the param_manager?
    param = param_manager.p_global_values(0)
    for stage in range(N_horizon + 1):
        param["Ta", stage] = Ta_forecast[:, stage]
        param["Phi_s", stage] = solar_forecast[:, stage]
        param["price", stage] = price_forecast[:, stage]
    param = param.cat.full().flatten()

    controller = HvacController(
        N_horizon=N_horizon,
        diff_mpc_kwargs={
            "export_directory": Path("hvac_mpc_export"),
        },
    )

    # Adjust to match shape (batch_size, ...)
    obs = obs.reshape(1, -1)  # Reshape to match expected input shape

    ctx, u0 = controller.forward(obs=obs, param=param)

    x = ctx.iterate.x.reshape(-1, 3)
    u = ctx.iterate.u.reshape(-1, 1)

    time = time.flatten()

    plt.figure(figsize=(12, 8))
    plt.subplot(3, 1, 1)
    plt.ylabel("Temperature (K)")
    plt.plot(time, x[:, 0], label="Indoor (Ti)")
    plt.plot(time, x[:, 1], label="Radiator (Th)")
    plt.plot(time, x[:, 2], label="Envelope (Te)")
    plt.plot(time, Ta_forecast.reshape(-1), label="Ambient (Ta)")
    plt.grid(visible=True)
    plt.legend()
    plt.subplot(3, 1, 2)
    plt.ylabel("Solar Radiation (W/m²)")
    plt.plot(time, solar_forecast.reshape(-1), label="Solar Radiation")
    plt.grid(visible=True)
    plt.legend()
    plt.subplot(3, 1, 3)
    plt.ylabel("Control Input (W)")
    plt.plot(time[:-1], u[:, 0], label="Heat Input (u)")
    plt.xlabel("Time (s)")
    plt.grid(visible=True)
    plt.legend()
    plt.tight_layout()
    plt.show()<|MERGE_RESOLUTION|>--- conflicted
+++ resolved
@@ -49,11 +49,7 @@
 
         ctx, u0, x, u, value = self.diff_mpc(
             x0,
-<<<<<<< HEAD
-            p_global=p_global,
-=======
             p_global=p_global.unsqueeze(0),
->>>>>>> 522ccb6c
             p_stagewise=p_stagewise,
             ctx=ctx,
         )
