from dataclasses import fields

import numpy as np
import numpy.testing as npt
<<<<<<< HEAD
import pytest
=======
from acados_template.acados_ocp_iterate import (
    AcadosOcpFlattenedBatchIterate,
    AcadosOcpFlattenedIterate,
)
>>>>>>> 288bed06
from leap_c.examples.linear_system import LinearSystemMPC
from leap_c.mpc import MPC, MPCInput, MPCOutput, MPCParameter


def mpc_outputs_assert_allclose(
    mpc_output: MPCOutput, mpc_output2: MPCOutput, test_u_star: bool
):
    allclose = True
    for fld in mpc_output._fields:
        val1 = getattr(mpc_output, fld)
        val2 = getattr(mpc_output2, fld)
        if fld == "u0" and not test_u_star:
            continue  # Testing u_star when different u0 were given makes no sense
        if isinstance(val1, np.ndarray):
            tolerance = (
                1e-5 if not fld.startswith("d") else 1e-3
            )  # 1e-3 is probably close enough for gradients, at least thats also what we do in pytorch.gradcheck wrt the numerical gradient
            assert np.allclose(
                val1, val2, atol=tolerance
            ), f"Field {fld} not close, maximal difference is {np.abs(val1 - val2).max()}"
        elif isinstance(val1, type(None)):
            assert val1 == val2
        else:
            raise NotImplementedError(
                "Only np.ndarray fields known. Did new fields get added to MPCOutput?"
            )
    return allclose


def test_stage_cost(linear_mpc: MPC):
    x = np.array([0.0, 0.0])
    u = np.array([0.0])

    stage_cost = linear_mpc.stage_cost(x, u)

    assert stage_cost == 0.0


def test_stage_cons(linear_mpc: MPC):
    x = np.array([2.0, 1.0])
    u = np.array([0.0])

    stage_cons = linear_mpc.stage_cons(x, u)

    npt.assert_array_equal(stage_cons["ubx"], np.array([1.0, 0.0]))


def test_raising_exception_if_u0_outside_bounds(learnable_linear_mpc: MPC):
    x0 = np.array([0.5, 0.5])
    u0 = np.array([1000.0])
    try:
        learnable_linear_mpc(
            MPCInput(x0=x0, u0=u0), throw_error_if_u0_is_outside_ocp_bounds=True
        )
        assert False
    except ValueError:
        pass
    learnable_linear_mpc(
        MPCInput(x0=x0, u0=u0), throw_error_if_u0_is_outside_ocp_bounds=False
    )


def test_statelessness(
    x0: np.ndarray = np.array([0.5, 0.5]), u0: np.ndarray = np.array([0.5])
):
    # Create MPC with some stateless and some global parameters
    lin_mpc = LinearSystemMPC(learnable_params=["A", "B", "Q", "R", "f"])
    mpc_input_standard = MPCInput(x0=x0, u0=u0)
    solution_standard, _ = lin_mpc(
        mpc_input=mpc_input_standard, dudp=True, dvdp=True, dudx=True
    )
    p_global = lin_mpc.default_p_global
    assert p_global is not None
    p_global = p_global + np.ones(p_global.shape[0]) * 0.01
    p_stagewise = lin_mpc.default_p_stagewise
    assert p_stagewise is not None
    p_stagewise = p_stagewise + np.ones(p_stagewise.shape[1]) * 0.01
    assert (
        len(p_stagewise.shape) == 2
    ), f"I assumed this would be of shape ({lin_mpc.N+1}, #p_stagewise) but shape is {p_stagewise.shape}"
    params = MPCParameter(p_global, p_stagewise)
    x0_different = x0 - 0.01
    u0_different = u0 - 0.01
    mpc_input_different = MPCInput(x0=x0_different, u0=u0_different, parameters=params)
    solution_different, _ = lin_mpc(
        mpc_input=mpc_input_different, dudp=True, dvdp=True, dudx=True
    )
    # Use this as proxy to verify the different solution is different enough
    assert not np.allclose(
        solution_standard.Q,  # type:ignore
        solution_different.Q,  # type:ignore
    )
    solution_supposedly_standard, _ = lin_mpc(
        mpc_input=mpc_input_standard, dudp=True, dvdp=True, dudx=True
    )
    mpc_outputs_assert_allclose(
        solution_standard, solution_supposedly_standard, test_u_star=True
    )


def test_statelessness_batched(
    n_batch: int,
    x0: np.ndarray = np.array([0.5, 0.5]),
    u0: np.ndarray = np.array([0.5]),
):
    # Create MPC with some stateless and some global parameters
    lin_mpc = LinearSystemMPC(
        learnable_params=["A", "B", "Q", "R", "f"], n_batch=n_batch
    )
    x0 = np.tile(x0, (n_batch, 1))
    u0 = np.tile(u0, (n_batch, 1))
    mpc_input_standard = MPCInput(x0=x0, u0=u0)
    solution_standard, _ = lin_mpc(
        mpc_input=mpc_input_standard, dudp=True, dvdp=True, dudx=True
    )
    p_global = lin_mpc.default_p_global
    assert p_global is not None
    p_global = p_global + np.ones(p_global.shape[0]) * 0.01
    p_global = np.tile(p_global, (n_batch, 1))
    p_stagewise = lin_mpc.default_p_stagewise
    assert p_stagewise is not None
    p_stagewise = p_stagewise + np.ones(p_stagewise.shape[1]) * 0.01
    assert (
        len(p_stagewise.shape) == 2
    ), f"I assumed this would be of shape ({lin_mpc.N+1}, #p_stagewise) but shape is {p_stagewise.shape}"
    p_stagewise = np.tile(p_stagewise, (n_batch, 1, 1))
    params = MPCParameter(p_global, p_stagewise)
    x0_different = x0 - 0.01
    u0_different = u0 - 0.01
    mpc_input_different = MPCInput(x0=x0_different, u0=u0_different, parameters=params)
    solution_different, _ = lin_mpc(
        mpc_input=mpc_input_different, dudp=True, dvdp=True, dudx=True
    )
    # Use this as proxy to verify the different solution is different enough
    assert not np.allclose(
        solution_standard.Q,  # type:ignore
        solution_different.Q,  # type:ignore
    )
    solution_supposedly_standard, _ = lin_mpc(
        mpc_input=mpc_input_standard, dudp=True, dvdp=True, dudx=True
    )
    mpc_outputs_assert_allclose(
        solution_standard, solution_supposedly_standard, test_u_star=True
    )


def test_using_mpc_state(
    linear_mpc: MPC,
    x0: np.ndarray = np.array([0.5, 0.5]),
    u0: np.ndarray = np.array([0.5]),
):
    inp = MPCInput(x0=x0, u0=u0)
    sol, state = linear_mpc(inp)
    first_iters = linear_mpc.ocp_solver.get_stats("qp_iter").sum()  # type:ignore
    assert first_iters > 1
    same_sol, _ = linear_mpc(inp, mpc_state=state)
    mpc_outputs_assert_allclose(sol, same_sol, test_u_star=True)
    second_iters = linear_mpc.ocp_solver.get_stats("qp_iter").sum()  # type:ignore
    assert second_iters == 0


def test_using_mpc_state_batched(
    learnable_linear_mpc: MPC,
    n_batch: int,
    x0: np.ndarray = np.array([0.5, 0.5]),
    u0: np.ndarray = np.array([0.5]),
):
    x0 = np.tile(x0, (n_batch, 1))
    u0 = np.tile(u0, (n_batch, 1))
    inp = MPCInput(x0=x0, u0=u0)
    sol, state = learnable_linear_mpc(inp)
    for solver in learnable_linear_mpc.ocp_batch_solver.ocp_solvers:
        qp_iters = solver.get_stats("qp_iter").sum()  # type:ignore
        assert qp_iters > 1
    same_sol, _ = learnable_linear_mpc(inp, mpc_state=state)
    for solver in learnable_linear_mpc.ocp_batch_solver.ocp_solvers:
        qp_iters = solver.get_stats("qp_iter").sum()  # type:ignore
        assert qp_iters == 0
    mpc_outputs_assert_allclose(sol, same_sol, test_u_star=True)


def test_backup_fn(
    learnable_linear_mpc: MPC,
):
    x0 = np.array([0.5, 0.5])
    u0 = np.array([0.5])
    inp = MPCInput(x0=x0, u0=u0)
    default_init = learnable_linear_mpc.default_init_state_fn  # For restoring fixture
    learnable_linear_mpc.default_init_state_fn = (
        None  # Make sure 0 initialization for backup is being used
    )
    sol, template_state = learnable_linear_mpc(inp)
    assert sol.status == 0
    assert isinstance(
        template_state, AcadosOcpFlattenedIterate
    ), f"This test assumed state would be of type AcadosOcpFlattenedIterate, but got {type(template_state)}"
    ridiculous_state = AcadosOcpFlattenedIterate(
        x=np.ones_like(template_state.x) * 1e6,
        u=np.ones_like(template_state.u) * 1e6,
        z=np.ones_like(template_state.z) * 1e6,
        sl=np.ones_like(template_state.sl) * 1e6,
        su=np.ones_like(template_state.su) * 1e6,
        pi=np.ones_like(template_state.pi) * 1e6,
        lam=np.ones_like(template_state.lam) * 1e6,
    )
    no_sol, _ = learnable_linear_mpc(inp, mpc_state=ridiculous_state)
    assert no_sol.status != 0

    def backup_fn_single(input: MPCInput):
        return template_state

    learnable_linear_mpc.default_init_state_fn = backup_fn_single
    sol_again, _ = learnable_linear_mpc(inp, mpc_state=ridiculous_state)
    learnable_linear_mpc.default_init_state_fn = default_init  # Restore fixture
    mpc_outputs_assert_allclose(sol, sol_again, test_u_star=True)


def test_backup_fn_batched(learnable_linear_mpc: MPC, n_batch: int):
    x0 = np.tile(np.array([0.5, 0.5]), (n_batch, 1))
    u0 = np.tile(np.array([0.5]), (n_batch, 1))
    increment = np.ones(2) * 1 / 2 * n_batch
    # The exact increment is not important, just that it is different for each sample
    for i in range(n_batch):
        x0[i] = x0[i] + i * increment
    inp = MPCInput(x0=x0, u0=u0)
    default_init = learnable_linear_mpc.default_init_state_fn  # For restoring fixture
    learnable_linear_mpc.default_init_state_fn = (
        None  # Make sure 0 initialization for backup is being used
    )
    sol, template_state = learnable_linear_mpc(inp)
    assert np.all(sol.status == 0)
    assert isinstance(
        template_state, AcadosOcpFlattenedBatchIterate
    ), f"This test assumed state would be of type AcadosOcpFlattenedBatchIterate, but got {type(template_state)}"
    ridiculous_state = AcadosOcpFlattenedBatchIterate(
        x=np.ones_like(template_state.x) * 1e6,
        u=np.ones_like(template_state.u) * 1e6,
        z=np.ones_like(template_state.z) * 1e6,
        sl=np.ones_like(template_state.sl) * 1e6,
        su=np.ones_like(template_state.su) * 1e6,
        pi=np.ones_like(template_state.pi) * 1e6,
        lam=np.ones_like(template_state.lam) * 1e6,
        N_batch=template_state.N_batch,
    )
    no_sol, _ = learnable_linear_mpc(inp, mpc_state=ridiculous_state)
    assert np.all(no_sol.status != 0)

    def backup_fn_batched(input: MPCInput):
        vals = [
            getattr(template_state, field.name)[i]
            for field in fields(template_state)
            if field.type is not int
        ]
        return AcadosOcpFlattenedIterate(*vals)

    learnable_linear_mpc.default_init_state_fn = backup_fn_batched
    sol_again, _ = learnable_linear_mpc(
        inp,
        mpc_state=ridiculous_state,
    )
    learnable_linear_mpc.default_init_state_fn = default_init  # Restore fixture
    mpc_outputs_assert_allclose(sol, sol_again, test_u_star=True)


def test_fail_consistency_batched_non_batched(
    learnable_pendulum_on_cart_mpc: MPC, n_batch: int
):
    x0 = np.tile(np.array([0, -np.pi, 0, 0]), (n_batch, 1))
    p_glob = learnable_pendulum_on_cart_mpc.default_p_global.copy()  # type:ignore
    p_glob[0] = 0  # Set Mass of cart to 0 # type:ignore
    p_glob = np.tile(p_glob, (n_batch, 1))  # type:ignore
    sol, _ = learnable_pendulum_on_cart_mpc(
        MPCInput(x0=x0, parameters=MPCParameter(p_global=p_glob))
    )
    single_sol, _ = learnable_pendulum_on_cart_mpc(
        MPCInput(x0=x0[0], parameters=MPCParameter(p_global=p_glob[0]))
    )
    assert single_sol.status != 0
    assert np.all(sol.status != 0)


def test_closed_loop(
    learnable_linear_mpc: MPC,
    x0: np.ndarray = np.array([0.5, 0.5]),
):
    x = [x0]
    u = []

    p_global = learnable_linear_mpc.ocp.p_global_values

    for step in range(100):
        u_star, _, status = learnable_linear_mpc.policy(x[-1], p_global=p_global)
        assert status == 0, f"Did not converge to a solution in step {step}"
        u.append(u_star)
        x.append(learnable_linear_mpc.ocp_solver.get(1, "x"))
        assert learnable_linear_mpc.ocp_solver.get_status() == 0

    x = np.array(x)
    u = np.array(u)

    assert (
        np.median(x[-10:, 0]) <= 1e-1
        and np.median(x[-10:, 1]) <= 1e-1
        and np.median(u[-10:]) <= 1e-1
    )


if __name__ == "__main__":
    test_statelessness_batched(4)
#    pytest.main([__file__])<|MERGE_RESOLUTION|>--- conflicted
+++ resolved
@@ -2,14 +2,11 @@
 
 import numpy as np
 import numpy.testing as npt
-<<<<<<< HEAD
 import pytest
-=======
 from acados_template.acados_ocp_iterate import (
     AcadosOcpFlattenedBatchIterate,
     AcadosOcpFlattenedIterate,
 )
->>>>>>> 288bed06
 from leap_c.examples.linear_system import LinearSystemMPC
 from leap_c.mpc import MPC, MPCInput, MPCOutput, MPCParameter
 
@@ -318,5 +315,4 @@
 
 
 if __name__ == "__main__":
-    test_statelessness_batched(4)
-#    pytest.main([__file__])+    pytest.main([__file__])